--- conflicted
+++ resolved
@@ -294,7 +294,6 @@
                 epoch_gen_loss_list.append(gen_epoch_loss / (step + 1))
                 epoch_disc_loss_list.append(disc_epoch_loss / (step + 1))
 
-<<<<<<< HEAD
             # Validation - Autoencoder
             if (epoch + 1) % val_interval == 0:
                 autoencoder.eval()
@@ -374,7 +373,7 @@
         #
         # In this section, we will define the diffusion model that will learn data distribution of the latent representation of the autoencoder. Together with the diffusion model, we define a beta scheduler responsible for defining the amount of noise tahat is added across the diffusion's model Markov chain.
 
-        # +
+            # +
         if res == resolutions[0]:
             unet = DiffusionModelUNet(
                 spatial_dims=3,
@@ -395,27 +394,6 @@
                 beta_end=0.0195,
             )
         # -
-=======
-                # Validation - Autoencoder
-                if (epoch + 1) % val_interval == 0:
-                    autoencoder.eval()
-                    discriminator.eval()
-                    val_loss = 0
-                    with torch.no_grad():
-                        for step, batch in enumerate(val_loader):
-                            images = batch["image"].to(device)
-                            reconstruction, z_mu, z_sigma = autoencoder(images)
-                            loss = F.l1_loss(reconstruction, images)
-                            val_loss += loss.item()
-                    val_loss /= len(val_loader)
-                    print(f"[Autoencoder] Epoch {epoch+1}/{n_epochs} | "
-                        f"Train Loss: {epoch_loss/(step+1):.4f} | Val Loss: {val_loss:.4f}")
-
-            del discriminator
-            del loss_perceptual
-            torch.cuda.empty_cache()
-            # -
->>>>>>> 48f4b60f
 
             # ### Scaling factor
             #
@@ -443,7 +421,7 @@
         # ### Train diffusion model
 
         # +
-        n_epochs = 2       #hier waren ursprünglich 150 und dann 25
+        n_epochs = 1       #hier waren ursprünglich 150 und dann 25
         epoch_loss_list = []
         autoencoder.eval()
         scaler = GradScaler()
@@ -490,30 +468,23 @@
                 epoch_loss += loss.item()
 
             progress_bar.set_postfix({"loss": epoch_loss / (step + 1)})
-        epoch_loss_list.append(epoch_loss / (step + 1))
-
-<<<<<<< HEAD
-        # Validation - Diffusion Model
-        if (epoch + 1) % val_interval == 0:
-=======
-            # +
-            n_epochs = 1       #hier waren ursprünglich 150 und dann 25
-            epoch_loss_list = []
->>>>>>> 48f4b60f
-            autoencoder.eval()
-            discriminator.eval()
-            val_loss = 0
-            with torch.no_grad():
-                for step, batch in enumerate(val_loader):
-                    images = batch["image"].to(device)
-<<<<<<< HEAD
-                    reconstruction, z_mu, z_sigma = autoencoder(images)
-                    loss = F.l1_loss(reconstruction, images)
-                    val_loss += loss.item()
-            val_loss /= len(val_loader)
-            print(f"[Diffusion] Epoch {epoch+1}/{n_epochs} | "
-                f"Train Loss: {epoch_loss/(step+1):.4f} | Val Loss: {val_loss:.4f}")
-    # -
+            epoch_loss_list.append(epoch_loss / (step + 1))
+
+            # Validation - Diffusion Model
+            if (epoch + 1) % val_interval == 0:
+                autoencoder.eval()
+                discriminator.eval()
+                val_loss = 0
+                with torch.no_grad():
+                    for step, batch in enumerate(val_loader):
+                        images = batch["image"].to(device)
+                        reconstruction, z_mu, z_sigma = autoencoder(images)
+                        loss = F.l1_loss(reconstruction, images)
+                        val_loss += loss.item()
+                val_loss /= len(val_loader)
+                print(f"[Diffusion] Epoch {epoch+1}/{n_epochs} | "
+                    f"Train Loss: {epoch_loss/(step+1):.4f} | Val Loss: {val_loss:.4f}")
+        # -
 
         plt.plot(epoch_loss_list, label='Training Loss')
         plt.title("Learning Curves", fontsize=20)
@@ -535,7 +506,7 @@
 
         noise = torch.randn((1, 3, 24, 24, 16))
         noise = noise.to(device)
-        scheduler.set_timesteps(num_inference_steps=1000)
+        scheduler.set_timesteps(num_inference_steps=5) # 1000
         if noise.shape[1] == 3:
             noise = noise[:, :2, :, :, :]
         synthetic_images = inferer.sample(
@@ -544,118 +515,37 @@
             diffusion_model=unet,
             scheduler=scheduler,
         )
+        unet.to(device)
+
+
+        scheduler = DDPMScheduler(
+            num_train_timesteps=1000,
+            schedule="scaled_linear_beta",
+            beta_start=0.0015,
+            beta_end=0.0195,
+        )
+    # -
+
+        # ### Scaling factor
+        #
+        # As mentioned in Rombach et al. [1] Section 4.3.2 and D.1, the signal-to-noise ratio (induced by the scale of the latent space) can affect the results obtained with the LDM, if the standard deviation of the latent space distribution drifts too much from that of a Gaussian. For this reason, it is best practice to use a scaling factor to adapt this standard deviation.
+        #
+        # _Note: In case where the latent space is close to a Gaussian distribution, the scaling factor will be close to one, and the results will not differ from those obtained when it is not used._
+        #
+
+        # +
+        with torch.no_grad():
+            with autocast('cuda', enabled=True):
+                first_batch = first(train_loader)
+                z = autoencoder.encode_stage_2_inputs(first_batch["image"].to(device))
+
+        print(f"Scaling factor set to {1/torch.std(z)}")
+        scale_factor = 1 / torch.std(z)
         # -
 
-        # ### Visualise synthetic data
-
-        idx = 0
-        img = synthetic_images[idx, channel].detach().cpu().numpy()  # images
-        fig, axs = plt.subplots(nrows=1, ncols=3)
-        for ax in axs:
-            ax.axis("off")
-        ax = axs[0]
-        ax.imshow(img[..., img.shape[2] // 2], cmap="gray")
-        ax = axs[1]
-        ax.imshow(img[:, img.shape[1] // 2, ...], cmap="gray")
-        ax = axs[2]
-        ax.imshow(img[img.shape[0] // 2, ...], cmap="gray")
-        plt.savefig(f'synthetic_sample_res{res}_energy{energy}.png')
-=======
-                    optimizer_diff.zero_grad(set_to_none=True)
-
-                    with autocast(device_type="cpu", enabled=True):
-                        # Generate random noise
-                        noise = torch.randn_like(z).to(device)
-
-                        # Create timesteps
-                        timesteps = torch.randint(
-                            0,
-                            inferer.scheduler.num_train_timesteps,
-                            (images.shape[0],),
-                            device=images.device,
-                        ).long()
-
-                        # Get model prediction
-                        noise_pred = inferer(
-                            inputs=images,
-                            autoencoder_model=autoencoder,
-                            diffusion_model=unet,
-                            noise=noise,
-                            timesteps=timesteps,
-                        )
-
-                        loss = F.mse_loss(noise_pred.float(), noise.float())
-
-                    scaler.scale(loss).backward()
-                    scaler.step(optimizer_diff)
-                    scaler.update()
-
-                    epoch_loss += loss.item()
-
-                progress_bar.set_postfix({"loss": epoch_loss / (step + 1)})
-                epoch_loss_list.append(epoch_loss / (step + 1))
-
-                # Validation - Diffusion Model
-                if (epoch + 1) % val_interval == 0:
-                    autoencoder.eval()
-                    discriminator.eval()
-                    val_loss = 0
-                    with torch.no_grad():
-                        for step, batch in enumerate(val_loader):
-                            images = batch["image"].to(device)
-                            reconstruction, z_mu, z_sigma = autoencoder(images)
-                            loss = F.l1_loss(reconstruction, images)
-                            val_loss += loss.item()
-                    val_loss /= len(val_loader)
-                    print(f"[Diffusion] Epoch {epoch+1}/{n_epochs} | "
-                        f"Train Loss: {epoch_loss/(step+1):.4f} | Val Loss: {val_loss:.4f}")
-            # -
-
-            plt.plot(epoch_loss_list, label='Training Loss')
-            plt.title("Learning Curves", fontsize=20)
-            plt.plot(epoch_loss_list)
-            plt.yticks(fontsize=12)
-            plt.xticks(fontsize=12)
-            plt.xlabel("Epochs", fontsize=16)
-            plt.ylabel("Loss", fontsize=16)
-            plt.legend(prop={"size": 14})
-            plt.show()
-            plt.savefig(f'training_loss_res{res}_energy{energy}.png')
-            # ### Plotting sampling example
-            #
-            # Finally, we generate an image with our LDM. For that, we will initialize a latent representation with just noise. Then, we will use the `unet` to perform 1000 denoising steps. In the last step, we decode the latent representation and plot the sampled image.
-
-            # +
-            autoencoder.eval()
-            unet.eval()
-
-            noise = torch.randn((1, 3, 24, 24, 16))
-            noise = noise.to(device)
-            scheduler.set_timesteps(num_inference_steps=5) # 1000
-            if noise.shape[1] == 3:
-                noise = noise[:, :2, :, :, :]
-            synthetic_images = inferer.sample(
-                input_noise=noise,
-                autoencoder_model=autoencoder,
-                diffusion_model=unet,
-                scheduler=scheduler,
-            )
-            # -
-
-            # ### Visualise synthetic data
-
-            idx = 0
-            img = synthetic_images[idx, channel].detach().cpu().numpy()  # images
-            fig, axs = plt.subplots(nrows=1, ncols=3)
-            for ax in axs:
-                ax.axis("off")
-            ax = axs[0]
-            ax.imshow(img[..., img.shape[2] // 2], cmap="gray")
-            ax = axs[1]
-            ax.imshow(img[:, img.shape[1] // 2, ...], cmap="gray")
-            ax = axs[2]
-            ax.imshow(img[img.shape[0] // 2, ...], cmap="gray")
-            plt.savefig(f'synthetic_sample_res{res}_energy{energy}.png')
+        # We define the inferer using the scale factor:
+
+        inferer = LatentDiffusionInferer(scheduler, scale_factor=scale_factor)
 
 # ## Save model in .ckpt format
 
@@ -679,7 +569,6 @@
 #optimizer_diff.load_state_dict(checkpoint["optimizer_diff"])
 #optimizer_g.load_state_dict(checkpoint["optimizer_g"])
 #optimizer_d.load_state_dict(checkpoint["optimizer_d"])
->>>>>>> 48f4b60f
 
 # ## Clean-up data
 
